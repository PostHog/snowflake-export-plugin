import * as snowflake from 'snowflake-sdk'
import { createPool, Pool } from 'generic-pool'
import { PluginEvent, Plugin, RetryError, CacheExtension, Meta, StorageExtension } from '@posthog/plugin-scaffold'
import { randomBytes } from 'crypto'
import { ManagedUpload } from 'aws-sdk/clients/s3'
import { S3 } from 'aws-sdk'
import { Storage, Bucket } from '@google-cloud/storage'
import { PassThrough } from 'stream'

interface SnowflakePluginInput {
    global: {
        snowflake: Snowflake
        eventsToIgnore: Set<string>
        useS3: boolean
        purgeEventsFromStage: boolean
        parsedBucketPath: string
        forceCopy: boolean
        debug: boolean
        copyCadenceMinutes: number
    }
    config: {
        account: string
        username: string
        password: string
        database: string
        dbschema: string
        table: string
        stage: string
        eventsToIgnore: string
        bucketName: string
        warehouse: string
        awsAccessKeyId?: string
        awsSecretAccessKey?: string
        awsRegion?: string
        storageIntegrationName?: string
        role?: string
        stageToUse: 'S3' | 'Google Cloud Storage'
        purgeFromStage: 'Yes' | 'No'
        bucketPath: string
        retryCopyIntoOperations: 'Yes' | 'No'
        forceCopy: 'Yes' | 'No'
        debug: 'ON' | 'OFF'
        copyCadenceMinutes: string
    }
    cache: CacheExtension
    storage: StorageExtension
}

/**
 * Util function to return a promise which is resolved in provided milliseconds
<<<<<<< HEAD

=======
>>>>>>> fd7a10f9
 * 
 * @param millSeconds milliseconds to wait before resolving
 * @returns
 */
function waitFor(millSeconds) {
  return new Promise((resolve, reject) => {
    setTimeout(() => {
      resolve();
    }, millSeconds);
  });
}

<<<<<<< HEAD
=======

>>>>>>> fd7a10f9
/**
 * Util function to return a promise which is resolved or times out in provided milliseconds
 *  
 * @param prom promise to be resolved 
 * @param time timeout in milliseconds 
 * @returns 
 */
const timeout = (prom, time) =>
	Promise.race([prom, new Promise((_r, rej) => setTimeout(rej, time))]);

/**
 * Util function to retry a promise with a delay between retries
 * as well as timeouts for each retry
 * 
 * @param promise promise to be resolved
 * @param nthTry number of times to retry
 * @param delayTime delay between retries in milliseconds
 * @param timeoutTime timeout for each retry in milliseconds
 * @returns
 */  
<<<<<<< HEAD
async function retryPromiseWithDelayAndTimeout(promise, nthTry, delayTime, timeoutTime) {
=======
async function retryPromiseWithDelay(promise, nthTry, delayTime, timeoutTime) {
>>>>>>> fd7a10f9
  try {
    const res = await timeout(promise, timeoutTime);
    return res;
  } catch (e) {
    if (nthTry <= 1) {
      return Promise.reject(e);
    }
    console.log('retrying', nthTry, 'time');
    // wait for delayTime amount of time before calling this method again
    await waitFor(delayTime);
    return retryPromiseWithDelayAndTimeout(promise, nthTry - 1, delayTime, timeoutTime);
  }
}

interface TableRow {
    uuid: string
    event: string
    properties: string // Record<string, any>
    elements: string // Record<string, any>
    people_set: string // Record<string, any>
    people_set_once: string // Record<string, any>
    distinct_id: string
    team_id: number
    ip: string
    site_url: string
    timestamp: string
}

interface SnowflakeOptions {
    account: string
    username: string
    password: string
    database: string
    dbschema: string
    table: string
    stage: string
    warehouse: string
    specifiedRole?: string
}

interface S3AuthOptions {
    awsAccessKeyId: string
    awsSecretAccessKey: string
}

interface GCSAuthOptions {
    storageIntegrationName: string
}

interface GCSCredentials {
    project_id?: string
    client_email?: string
    private_key?: string
}

interface RetryCopyIntoJobPayload {
    retriesPerformedSoFar: number
    filesStagedForCopy: string[]
}

interface SnowFlakeColumn {
    name: string
    type: string
}

type SnowFlakeTableSchema = SnowFlakeColumn[]

const TABLE_SCHEMA: SnowFlakeTableSchema = [
    { name: 'uuid', type: 'STRING' },
    { name: 'event', type: 'STRING' },
    { name: 'properties', type: 'VARIANT' },
    { name: 'elements', type: 'VARIANT' },
    { name: 'people_set', type: 'VARIANT' },
    { name: 'people_set_once', type: 'VARIANT' },
    { name: 'distinct_id', type: 'STRING' },
    { name: 'team_id', type: 'INTEGER' },
    { name: 'ip', type: 'STRING' },
    { name: 'site_url', type: 'STRING' },
    { name: 'timestamp', type: 'TIMESTAMP' },
]

const CSV_FIELD_DELIMITER = '|$|'
const FILES_STAGED_KEY = '_files_staged_for_copy_into_snowflake'

// NOTE: we patch the Event type with an elements property as it is not in the
// one imported from the scaffolding. The original assumption was that there
// would be an $elements property in `properties`, but in reality this isn't
// what the plugin server sends to `exportEvents`. Rather, it sends something
// that is similar to a `PluginEvent`, but without $elements in `properties` and
// instead it has already been moved to the top level as `elements`.
// TODO: add elements to `PluginEvent` within scaffolding, or use a different
// type
type PluginEventWithElements = PluginEvent & { elements: { [key: string]: any }[] }

function transformEventToRow(fullEvent: PluginEventWithElements): TableRow {
    const { event, elements, properties, $set, $set_once, distinct_id, team_id, site_url, now, sent_at, uuid, ...rest } =
        fullEvent
    const ip = properties?.['$ip'] || fullEvent.ip
    const timestamp = fullEvent.timestamp || properties?.timestamp || now || sent_at
    let ingestedProperties = properties

    return {
        event,
        distinct_id,
        team_id,
        ip,
        site_url,
        timestamp,
        uuid: uuid!,
        properties: JSON.stringify(ingestedProperties || {}),
        elements: JSON.stringify(elements ?? properties?.$elements ?? []),
        people_set: JSON.stringify($set || {}),
        people_set_once: JSON.stringify($set_once || {}),
    }
}

function generateCsvFileName(): string {
    const date = new Date().toISOString()
    const [day, time] = date.split('T')
    const dayTime = `${day.split('-').join('')}-${time.split(':').join('')}`
    const suffix = randomBytes(8).toString('hex')

    return `snowflake-export-${day}-${dayTime}-${suffix}.csv`
}

function generateCsvString(events: TableRow[]): string {
    const columns: (keyof TableRow)[] = [
        'uuid',
        'event',
        'properties',
        'elements',
        'people_set',
        'people_set_once',
        'distinct_id',
        'team_id',
        'ip',
        'site_url',
        'timestamp',
    ]
    const csvHeader = columns.join(CSV_FIELD_DELIMITER)
    const csvRows: string[] = [csvHeader]
    events.forEach((currentEvent) => { 
        csvRows.push(columns.map((column) => (currentEvent[column] || '').toString()).join(CSV_FIELD_DELIMITER))
    })
    return csvRows.join('\n')
}

class Snowflake {
    private pool: Pool<snowflake.Connection>
    private s3connector: S3 | null
    database: string
    dbschema: string
    table: string
    stage: string
    warehouse: string
    s3Options: S3AuthOptions | null
    gcsOptions: GCSAuthOptions | null
    gcsConnector: Bucket | null

    constructor({
        account,
        username,
        password,
        database,
        dbschema,
        table,
        stage,
        specifiedRole,
        warehouse,
    }: SnowflakeOptions) {
        this.pool = this.createConnectionPool(account, username, password, specifiedRole)
        this.s3connector = null
        this.database = database.toUpperCase()
        this.dbschema = dbschema.toUpperCase()
        this.table = table.toUpperCase()
        this.stage = stage.toUpperCase()
        this.warehouse = warehouse.toUpperCase()
        this.s3Options = null
        this.gcsOptions = null
        this.gcsConnector = null
    }

    public async clear(): Promise<void> {
        await this.pool.drain()
        await this.pool.clear()
    }

    public createS3Connector(awsAccessKeyId?: string, awsSecretAccessKey?: string, awsRegion?: string) {
        if (!awsAccessKeyId || !awsSecretAccessKey || !awsRegion) {
            throw new Error(
                'You must provide an AWS Access Key ID, Secret Access Key, bucket name, and bucket region to use the S3 stage.'
            )
        }
        this.s3connector = new S3({
            accessKeyId: awsAccessKeyId,
            secretAccessKey: awsSecretAccessKey,
            region: awsRegion,
        })
        this.s3Options = {
            awsAccessKeyId,
            awsSecretAccessKey,
        }
    }

    public createGCSConnector(credentials: GCSCredentials, bucketName: string, storageIntegrationName?: string) {
        if (!credentials || !storageIntegrationName) {
            throw new Error(
                'You must provide valid credentials and your storage integration name to use the GCS stage.'
            )
        }
        const gcsStorage = new Storage({
            projectId: credentials['project_id'],
            credentials,
            autoRetry: false,
        })
        this.gcsConnector = gcsStorage.bucket(bucketName)
        this.gcsOptions = { storageIntegrationName: storageIntegrationName.toUpperCase() }
    }

    public async createTableIfNotExists(columns: string): Promise<void> {
        await this.execute({
            sqlText: `CREATE TABLE IF NOT EXISTS "${this.database}"."${this.dbschema}"."${this.table}" (${columns})`,
        })
    }

    public async dropTableIfExists(): Promise<void> {
        await this.execute({
            sqlText: `DROP TABLE IF EXISTS "${this.database}"."${this.dbschema}"."${this.table}"`,
        })
    }

    public async createStageIfNotExists(useS3: boolean, bucketName: string): Promise<void> {
        bucketName = bucketName.endsWith('/') ? bucketName : `${bucketName}/`
        if (useS3) {
            if (!this.s3Options) {
                throw new Error('S3 connector not initialized correctly.')
            }
            await this.execute({
                sqlText: `CREATE STAGE IF NOT EXISTS "${this.database}"."${this.dbschema}"."${this.stage}"
            URL='s3://${bucketName}'
            FILE_FORMAT = ( TYPE = 'CSV' SKIP_HEADER = 1 FIELD_DELIMITER = '${CSV_FIELD_DELIMITER}', ESCAPE = NONE, ESCAPE_UNENCLOSED_FIELD = NONE )
            CREDENTIALS=(aws_key_id='${this.s3Options.awsAccessKeyId}' aws_secret_key='${this.s3Options.awsSecretAccessKey}')
            ENCRYPTION=(type='AWS_SSE_KMS' kms_key_id = 'aws/key')
            COMMENT = 'S3 Stage used by the PostHog Snowflake export plugin';`,
            })

            return
        }

        if (!this.gcsOptions) {
            throw new Error('GCS connector not initialized correctly.')
        }

        await this.execute({
            sqlText: `CREATE STAGE IF NOT EXISTS "${this.database}"."${this.dbschema}"."${this.stage}"
        URL='gcs://${bucketName}'
        FILE_FORMAT = ( TYPE = 'CSV' SKIP_HEADER = 1 FIELD_DELIMITER = '${CSV_FIELD_DELIMITER}', ESCAPE = NONE, ESCAPE_UNENCLOSED_FIELD = NONE )
        STORAGE_INTEGRATION = ${this.gcsOptions.storageIntegrationName}
        COMMENT = 'GCS Stage used by the PostHog Snowflake export plugin';`,
        })
    }

    public async execute({ sqlText, binds }: { sqlText: string; binds?: snowflake.Binds }): Promise<any[] | undefined> {
        const snowflake = await this.pool.acquire()
        try {
            return await new Promise((resolve, reject) =>
                snowflake.execute({
                    sqlText,
                    binds,
                    complete: function (err, _stmt, rows) {
                        if (err) {
                            console.error('Error executing Snowflake query: ', { sqlText, error: err.message })
                            reject(err)
                        } else {
                            resolve(rows)
                        }
                    },
                })
            )
        } finally {
            await this.pool.release(snowflake)
        }
    }

    private createConnectionPool(
        account: string,
        username: string,
        password: string,
        specifiedRole?: string
    ): Snowflake['pool'] {
        const roleConfig = specifiedRole ? { role: specifiedRole } : {}
        return createPool(
            {
                create: async () => {
                    const connection = snowflake.createConnection({
                        account,
                        username,
                        password,
                        database: this.database,
                        schema: this.dbschema,
                        ...roleConfig,
                    })

                    await retryPromiseWithDelayAndTimeout(new Promise<string>((resolve, reject) =>
                        connection.connect((err, conn) => {
                            if (err) {
                                console.error('Error connecting to Snowflake: ' + err.message)
                                reject(err)
                            } else {
                                resolve(conn.getId())
                            }
                        })
                    ), 5, 5000, 5000)
<<<<<<< HEAD
=======

>>>>>>> fd7a10f9
                    return connection
                },
                destroy: async (connection) => {
                    await new Promise<void>((resolve, reject) =>
                        connection.destroy(function (err) {
                            if (err) {
                                console.error('Error disconnecting from Snowflake:' + err.message)
                                reject(err)
                            } else {
                                resolve()
                            }
                        })
                    )
                },
            },
            {
                min: 1,
                max: 1,
                autostart: true,
                fifo: true,
            }
        )
    }

    async appendToFilesList(storage: StorageExtension, fileName: string) {
        const existingFiles = (await storage.get(FILES_STAGED_KEY, [])) as string[]
        await storage.set(FILES_STAGED_KEY, existingFiles.concat([fileName]))
    }

    async uploadToS3(events: TableRow[], meta: SnowflakePluginInput) {
        if (!this.s3connector) {
            throw new Error('S3 connector not setup correctly!')
        }
        const { config, global, storage } = meta

        const csvString = generateCsvString(events)
        const fileName = `${global.parsedBucketPath}${generateCsvFileName()}`

        const params = {
            Bucket: config.bucketName,
            Key: fileName,
            Body: Buffer.from(csvString, 'utf8'),
        }

        console.log(`Flushing ${events.length} events!`)
        await new Promise<void>((resolve, reject) => {
            this.s3connector!.upload(params, async (err: Error, _: ManagedUpload.SendData) => {
                if (err) {
                    console.error(`Error uploading to S3: ${err.message}`)
                    reject()
                }
                console.log(
                    `Uploaded ${events.length} event${events.length === 1 ? '' : 's'} to bucket ${config.bucketName}`
                )
                resolve()
            })
        })
        await this.appendToFilesList(storage, fileName)
    }

    async uploadToGcs(events: TableRow[], { global, storage }: SnowflakePluginInput) {
        if (!this.gcsConnector) {
            throw new Error('GCS connector not setup correctly!')
        }
        const csvString = generateCsvString(events)
        const fileName = `${global.parsedBucketPath}${generateCsvFileName()}`

        // some minor hackiness to upload without access to the filesystem
        const dataStream = new PassThrough()
        const gcFile = this.gcsConnector.file(fileName)

        dataStream.push(csvString)
        dataStream.push(null)

        await new Promise((resolve, reject) => {
            dataStream
                .pipe(
                    gcFile.createWriteStream({
                        resumable: false,
                        validation: false,
                    })
                )
                .on('error', (error: Error) => {
                    reject(error)
                })
                .on('finish', () => {
                    resolve(true)
                })
        })
        await this.appendToFilesList(storage, fileName)
    }

    async copyIntoTableFromStage(files: string[], purge = false, forceCopy = false, debug = false) {
        if (debug) {
            console.log('Trying to copy events into Snowflake')
        }
        await this.execute({
            sqlText: `USE WAREHOUSE ${this.warehouse};`,
        })

        const querySqlText = `COPY INTO "${this.database}"."${this.dbschema}"."${this.table}"
        FROM @"${this.database}"."${this.dbschema}".${this.stage}
        FILES = ( ${files.map((file) => `'${file}'`).join(',')} )
        ${forceCopy ? `FORCE = true` : ``}
        ON_ERROR = 'skip_file'
        PURGE = ${purge};`

        await this.execute({
            sqlText: querySqlText,
        })

        console.log('COPY INTO ran successfully')
    }
}

const exportTableColumns = TABLE_SCHEMA.map(({ name, type }) => `"${name.toUpperCase()}" ${type}`).join(', ')

const snowflakePlugin: Plugin<SnowflakePluginInput> = {
    jobs: {
        retryCopyIntoSnowflake: async (payload: RetryCopyIntoJobPayload, { global, jobs, config }) => {
            if (payload.retriesPerformedSoFar >= 15 || config.retryCopyIntoOperations === 'No') {
                return
            }
            try {
                await global.snowflake.copyIntoTableFromStage(
                    payload.filesStagedForCopy,
                    global.purgeEventsFromStage,
                    global.forceCopy,
                    global.debug
                )
            } catch {
                const nextRetrySeconds = 2 ** payload.retriesPerformedSoFar * 3
                await jobs
                    .retryCopyIntoSnowflake({
                        retriesPerformedSoFar: payload.retriesPerformedSoFar + 1,
                        filesStagedForCopy: payload.filesStagedForCopy,
                    })
                    .runIn(nextRetrySeconds, 'seconds')
                console.error(
                    `Failed to copy ${String(
                        payload.filesStagedForCopy
                    )} from object storage into Snowflake. Retrying in ${nextRetrySeconds}s.`
                )
            }
        },
        copyIntoSnowflakeJob: async (_, meta) => await copyIntoSnowflake(meta)
    },

    async setupPlugin(meta) {
        const { global, config, attachments } = meta

        const requiredConfigOptions = [
            'account',
            'username',
            'password',
            'dbschema',
            'table',
            'stage',
            'database',
            'bucketName',
            'warehouse',
        ]
        for (const option of requiredConfigOptions) {
            if (!(option in config)) {
                throw new Error(`Required config option ${option} is missing!`)
            }
        }

        const { account, username, password, dbschema, table, stage, database, role, warehouse, copyCadenceMinutes } = config

        global.snowflake = new Snowflake({
            account,
            username,
            password,
            dbschema,
            table,
            stage,
            database,
            warehouse,
            specifiedRole: role,
        })
        const parsedCopyCadenceMinutes = parseInt(copyCadenceMinutes)
        global.copyCadenceMinutes = parsedCopyCadenceMinutes > 0 ? parsedCopyCadenceMinutes : 10

        await global.snowflake.createTableIfNotExists(exportTableColumns)

        global.purgeEventsFromStage = config.purgeFromStage === 'Yes'
        global.debug = config.debug === 'ON'
        global.forceCopy = config.forceCopy === 'Yes'

        global.useS3 = config.stageToUse === 'S3'
        if (global.useS3) {
            global.snowflake.createS3Connector(config.awsAccessKeyId, config.awsSecretAccessKey, config.awsRegion)
        } else {
            if (!attachments.gcsCredentials) {
                throw new Error('Credentials JSON file not provided!')
            }
            let credentials: GCSCredentials
            try {
                credentials = JSON.parse(attachments.gcsCredentials.contents.toString())
            } catch {
                throw new Error('Credentials JSON file has invalid JSON!')
            }
            global.snowflake.createGCSConnector(credentials, config.bucketName, config.storageIntegrationName)
        }

        await global.snowflake.createStageIfNotExists(global.useS3, config.bucketName)

        global.eventsToIgnore = new Set<string>((config.eventsToIgnore || '').split(',').map((event) => event.trim()))

        let bucketPath = config.bucketPath
        if (bucketPath && !bucketPath.endsWith('/')) {
            bucketPath = `${config.bucketPath}/`
        }

        if (bucketPath.startsWith('/')) {
            bucketPath = bucketPath.slice(1)
        }

        global.parsedBucketPath = bucketPath
    },

    async teardownPlugin(meta) {
        const { global } = meta
        try {
            // prevent some issues with plugin reloads
            await copyIntoSnowflake(meta, true)
        } catch { }
        await global.snowflake.clear()
    },

    async exportEvents(events, meta) {
        const { global, config } = meta
        const rows = events.filter((event) => !global.eventsToIgnore.has(event.event.trim())).map(transformEventToRow)
        if (rows.length) {
            console.info(
                `Saving batch of ${rows.length} event${rows.length !== 1 ? 's' : ''} to Snowflake stage "${config.stage
                }"`
            )
        } else {
            console.info(`Skipping an empty batch of events`)
            return
        }
        try {
            if (global.useS3) {
                console.log('Uploading to S3')
                await global.snowflake.uploadToS3(rows, meta)
            } else {
                await global.snowflake.uploadToGcs(rows, meta)
            }
        } catch (error) {
            console.error((error as Error).message || String(error))
            throw new RetryError()
        }
    },

    async runEveryMinute(meta) {
        // Run copyIntoSnowflake more often to spread out load better
        await meta.jobs.copyIntoSnowflakeJob({}).runIn(20, 'seconds')
        await meta.jobs.copyIntoSnowflakeJob({}).runIn(40, 'seconds')
        await copyIntoSnowflake(meta)
    },
}

async function copyIntoSnowflake({ cache, storage, global, jobs, config }: Meta<SnowflakePluginInput>, force = false) {
    if (global.debug) {
        console.info('Running copyIntoSnowflake')
    }

    const filesStagedForCopy = (await storage.get(FILES_STAGED_KEY, [])) as string[]
    if (filesStagedForCopy.length === 0) {
        if (global.debug) {
            console.log('No files stagged skipping')
        }
        return
    }

    const lastRun = await cache.get('lastRun', null)
    const maxTime = global.copyCadenceMinutes * 60 * 1000
    const timeNow = new Date().getTime()
    if (!force && lastRun && timeNow - Number(lastRun) < maxTime) {
        if (global.debug) {
            console.log('Skipping COPY INTO', timeNow, lastRun)
        }
        return
    }
    await cache.set('lastRun', timeNow)
    console.log(`Copying ${String(filesStagedForCopy)} from object storage into Snowflake`)

    const chunkSize = 50
    for (let i = 0; i < filesStagedForCopy.length; i += chunkSize) {
        const chunkStagedForCopy = filesStagedForCopy.slice(i, i + chunkSize)

        if (i === 0) {
            try {
                await global.snowflake.copyIntoTableFromStage(
                    chunkStagedForCopy,
                    global.purgeEventsFromStage,
                    global.forceCopy,
                    global.debug
                )
                console.log('COPY INTO ran successfully')

                // if we succeed, go to the next chunk, else we'll enqueue a retry below
                continue
            } catch {
                console.error(
                    `Failed to copy ${String(filesStagedForCopy)} from object storage into Snowflake. Retrying in 3s.`
                )
            }
        }

        await jobs
            .retryCopyIntoSnowflake({ retriesPerformedSoFar: 0, filesStagedForCopy: chunkStagedForCopy })
            .runIn(3, 'seconds')
    }

    await storage.del(FILES_STAGED_KEY)
}

export default snowflakePlugin<|MERGE_RESOLUTION|>--- conflicted
+++ resolved
@@ -48,10 +48,6 @@
 
 /**
  * Util function to return a promise which is resolved in provided milliseconds
-<<<<<<< HEAD
-
-=======
->>>>>>> fd7a10f9
  * 
  * @param millSeconds milliseconds to wait before resolving
  * @returns
@@ -64,10 +60,6 @@
   });
 }
 
-<<<<<<< HEAD
-=======
-
->>>>>>> fd7a10f9
 /**
  * Util function to return a promise which is resolved or times out in provided milliseconds
  *  
@@ -88,11 +80,7 @@
  * @param timeoutTime timeout for each retry in milliseconds
  * @returns
  */  
-<<<<<<< HEAD
 async function retryPromiseWithDelayAndTimeout(promise, nthTry, delayTime, timeoutTime) {
-=======
-async function retryPromiseWithDelay(promise, nthTry, delayTime, timeoutTime) {
->>>>>>> fd7a10f9
   try {
     const res = await timeout(promise, timeoutTime);
     return res;
@@ -406,10 +394,7 @@
                             }
                         })
                     ), 5, 5000, 5000)
-<<<<<<< HEAD
-=======
-
->>>>>>> fd7a10f9
+                 
                     return connection
                 },
                 destroy: async (connection) => {
