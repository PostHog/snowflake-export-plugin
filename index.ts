--- conflicted
+++ resolved
@@ -504,7 +504,6 @@
         await global.snowflake.createStageIfNotExists(global.useS3, config.bucketName)
 
         global.eventsToIgnore = new Set<string>((config.eventsToIgnore || '').split(',').map((event) => event.trim()))
-<<<<<<< HEAD
 
         let bucketPath = config.bucketPath
         if (bucketPath && !bucketPath.endsWith('/')) {
@@ -516,8 +515,6 @@
         }
 
         global.parsedBucketPath = bucketPath
-=======
->>>>>>> dcd42b00
     },
 
     async teardownPlugin({ global }) {
